package org.openjdbcproxy.jdbc;

import com.openjdbcproxy.grpc.LobReference;
import com.openjdbcproxy.grpc.LobType;
import com.openjdbcproxy.grpc.OpResult;
import io.grpc.StatusRuntimeException;
import lombok.Getter;
import lombok.extern.slf4j.Slf4j;
import org.openjdbcproxy.constants.CommonConstants;
import org.openjdbcproxy.grpc.client.StatementService;
import org.openjdbcproxy.grpc.dto.OpQueryResult;

import java.io.InputStream;
import java.io.Reader;
import java.math.BigDecimal;
import java.net.URL;
import java.sql.Array;
import java.sql.Blob;
import java.sql.Clob;
import java.sql.Date;
import java.sql.NClob;
import java.sql.Ref;
import java.sql.RowId;
import java.sql.SQLException;
import java.sql.SQLWarning;
import java.sql.SQLXML;
import java.sql.Time;
import java.sql.Timestamp;
import java.util.Calendar;
import java.util.HashMap;
import java.util.Iterator;
import java.util.List;
import java.util.Map;
import java.util.concurrent.atomic.AtomicInteger;

import static org.openjdbcproxy.grpc.SerializationHandler.deserialize;
import static org.openjdbcproxy.grpc.client.GrpcExceptionHandler.handle;

@Slf4j
public class ResultSet extends RemoteProxyResultSet {

    @Getter
    private final Map<String, Integer> labelsMap;

    private Iterator<OpResult> itResults;//Iterator of blocks of data
    private List<Object[]> currentDataBlock;//Current block of data being processed.
    private AtomicInteger blockIdx = new AtomicInteger(-1);//Current block index
    private AtomicInteger blockCount = new AtomicInteger(1);//Current block count
    private java.sql.ResultSetMetaData resultSetMetadata;
    private boolean inProxyMode;
    private boolean closed;
    private AtomicInteger currentIdx = new AtomicInteger(0);

    private Object lastValueRead;

    public ResultSet(Iterator<OpResult> itOpResult, StatementService statementService, java.sql.Statement statement) throws SQLException {
        this.itResults = itOpResult;
        this.inProxyMode = false;
        this.closed = false;
        try {
            this.statement = statement;
            OpResult result = nextWithSessionUpdate(itOpResult.next());
            OpQueryResult opQueryResult = deserialize(result.getValue().toByteArray(), OpQueryResult.class);

            this.setStatementService(statementService);
            this.setResultSetUUID(opQueryResult.getResultSetUUID());
            this.currentDataBlock = opQueryResult.getRows();
            this.labelsMap = new HashMap<>();
            List<String> labels = opQueryResult.getLabels();
            for (int i = 0; i < labels.size(); i++) {
                labelsMap.put(labels.get(i).toUpperCase(), i);
            }
        } catch (StatusRuntimeException e) {
            throw handle(e);
        }
    }

    @Override
    public boolean next() throws SQLException {
        if (this.inProxyMode) {
            return super.next();
        }
        this.currentIdx.incrementAndGet();
        blockIdx.incrementAndGet();
        if (blockIdx.get() >= currentDataBlock.size() && itResults.hasNext()) {
            try {
                OpResult result = this.nextWithSessionUpdate(itResults.next());
                OpQueryResult opQueryResult = deserialize(result.getValue().toByteArray(), OpQueryResult.class);
                this.currentDataBlock = opQueryResult.getRows();
                this.blockCount.incrementAndGet();
                this.blockIdx.set(0);
            } catch (StatusRuntimeException e) {
                throw handle(e);
            }
        }

        return blockIdx.get() < currentDataBlock.size();
    }

    private OpResult nextWithSessionUpdate(OpResult next) throws SQLException {
        ((Connection)this.statement.getConnection()).setSession(next.getSession());
        return next;
    }

    @Override
    public void close() throws SQLException {
        this.closed = true;
        this.blockIdx = null;
        this.itResults = null;
        this.currentDataBlock = null;
        super.close();
    }

    @Override
    public boolean wasNull() throws SQLException {
        if (this.inProxyMode) {
            return super.wasNull();
        }
        return lastValueRead == null;
    }

    @Override
    public String getString(int columnIndex) throws SQLException {
        if (this.inProxyMode) {
            return super.getString(columnIndex);
        }
        lastValueRead = currentDataBlock.get(blockIdx.get())[columnIndex -1];
        return (String) lastValueRead;
    }

    @Override
    public boolean getBoolean(int columnIndex) throws SQLException {
        if (this.inProxyMode) {
            return super.getBoolean(columnIndex);
        }
        lastValueRead = currentDataBlock.get(blockIdx.get())[columnIndex -1];
        return (boolean) lastValueRead;
    }

    @Override
    public byte getByte(int columnIndex) throws SQLException {
        if (this.inProxyMode) {
            return super.getByte(columnIndex);
        }
        lastValueRead = currentDataBlock.get(blockIdx.get())[columnIndex -1];
        return (byte) lastValueRead;
    }

    @Override
    public short getShort(int columnIndex) throws SQLException {
        if (this.inProxyMode) {
            return super.getShort(columnIndex);
        }
        lastValueRead = currentDataBlock.get(blockIdx.get())[columnIndex -1];
        return (short) lastValueRead;
    }

    @Override
    public int getInt(int columnIndex) throws SQLException {
<<<<<<< HEAD
        Object value = currentDataBlock.get(blockIdx.get())[columnIndex - 1];
=======
        if (this.inProxyMode) {
            return super.getInt(columnIndex);
        }
        lastValueRead = currentDataBlock.get(blockIdx.get())[columnIndex - 1];
        Object value = lastValueRead;
>>>>>>> 8a6cd506
        if (value instanceof Long lValue) {
            return lValue.intValue();
        } else {
            return (int) value;
        }
    }

    @Override
    public long getLong(int columnIndex) throws SQLException {
        if (this.inProxyMode) {
            return super.getLong(columnIndex);
        }
        lastValueRead = currentDataBlock.get(blockIdx.get())[columnIndex -1];
        return (long) lastValueRead;
    }

    @Override
    public float getFloat(int columnIndex) throws SQLException {
<<<<<<< HEAD
        Object value = currentDataBlock.get(blockIdx.get())[columnIndex -1];
=======
        if (this.inProxyMode) {
            return super.getFloat(columnIndex);
        }
        lastValueRead = currentDataBlock.get(blockIdx.get())[columnIndex -1];
        Object value = lastValueRead;
>>>>>>> 8a6cd506
        if (value instanceof BigDecimal bdValue) {
            return bdValue.floatValue();
        }
        return (float) value;
    }

    @Override
    public double getDouble(int columnIndex) throws SQLException {
<<<<<<< HEAD
        Object value = currentDataBlock.get(blockIdx.get())[columnIndex -1];
=======
        if (this.inProxyMode) {
            return super.getDouble(columnIndex);
        }
        lastValueRead = currentDataBlock.get(blockIdx.get())[columnIndex -1];
        Object value = lastValueRead;
>>>>>>> 8a6cd506
        if (value instanceof BigDecimal bdValue) {
            return bdValue.doubleValue();
        }
        return (double) value;
    }

    @Override
    public BigDecimal getBigDecimal(int columnIndex, int scale) throws SQLException {
        if (this.inProxyMode) {
            return super.getBigDecimal(columnIndex, scale);
        }
        lastValueRead = currentDataBlock.get(blockIdx.get())[columnIndex -1];
        return (BigDecimal) lastValueRead;
    }

    @Override
    public byte[] getBytes(int columnIndex) throws SQLException {
        if (this.inProxyMode) {
            return super.getBytes(columnIndex);
        }
        lastValueRead = currentDataBlock.get(blockIdx.get())[columnIndex -1];
        return (byte[]) lastValueRead;
    }

    @Override
    public Date getDate(int columnIndex) throws SQLException {
        if (this.inProxyMode) {
            return super.getDate(columnIndex);
        }
        lastValueRead = currentDataBlock.get(blockIdx.get())[columnIndex -1];
        Object result = lastValueRead;
        if (result instanceof Timestamp timestamp) {
            return new Date(timestamp.getTime());
        }
        return (Date) result;
    }

    @Override
    public Time getTime(int columnIndex) throws SQLException {
        if (this.inProxyMode) {
            return super.getTime(columnIndex);
        }
        lastValueRead = currentDataBlock.get(blockIdx.get())[columnIndex -1];
        return (Time) lastValueRead;
    }

    @Override
    public Timestamp getTimestamp(int columnIndex) throws SQLException {
        if (this.inProxyMode) {
            return super.getTimestamp(columnIndex);
        }
        lastValueRead = currentDataBlock.get(blockIdx.get())[columnIndex -1];
        return (Timestamp) lastValueRead;
    }

    @Override
    public InputStream getAsciiStream(int columnIndex) throws SQLException {
        if (this.inProxyMode) {
            return super.getAsciiStream(columnIndex);
        }
        lastValueRead = null;
        throw new RuntimeException("Not implemented");
    }

    @Override
    public InputStream getUnicodeStream(int columnIndex) throws SQLException {
        if (this.inProxyMode) {
            return super.getUnicodeStream(columnIndex);
        }
        lastValueRead = null;
        throw new RuntimeException("Not implemented");
    }

    @Override
    public InputStream getBinaryStream(int columnIndex) throws SQLException {
        if (this.inProxyMode) {
            return super.getBinaryStream(columnIndex);
        }
        lastValueRead = currentDataBlock.get(blockIdx.get())[columnIndex -1];
        Object objUUID = lastValueRead;
        String lobRefUUID = String.valueOf(objUUID);
        BinaryStream binaryStream = new BinaryStream((Connection) this.statement.getConnection(),
                new LobServiceImpl((Connection) this.statement.getConnection(), this.getStatementService()),
                this.getStatementService(),
                LobReference.newBuilder()
                        .setSession(this.getConnection().getSession())
                        .setLobType(LobType.LT_BINARY_STREAM)
                        .setUuid(lobRefUUID)
                        .setColumnIndex(columnIndex)
                        .build());
        return binaryStream.getBinaryStream();
    }

    @Override
    public String getString(String columnLabel) throws SQLException {
        if (this.inProxyMode) {
            return super.getString(columnLabel);
        }
        lastValueRead = currentDataBlock.get(blockIdx.get())[this.labelsMap.get(columnLabel.toUpperCase())];
        return (String) lastValueRead;
    }

    @Override
    public boolean getBoolean(String columnLabel) throws SQLException {
        if (this.inProxyMode) {
            return super.getBoolean(columnLabel);
        }
        lastValueRead = currentDataBlock.get(blockIdx.get())[this.labelsMap.get(columnLabel.toUpperCase())];
        return (boolean) lastValueRead;
    }

    @Override
    public byte getByte(String columnLabel) throws SQLException {
        if (this.inProxyMode) {
            return super.getByte(columnLabel);
        }
        lastValueRead = currentDataBlock.get(blockIdx.get())[this.labelsMap.get(columnLabel.toUpperCase())];
        return (byte) lastValueRead;
    }

    @Override
    public short getShort(String columnLabel) throws SQLException {
        if (this.inProxyMode) {
            return super.getShort(columnLabel);
        }
        lastValueRead = currentDataBlock.get(blockIdx.get())[this.labelsMap.get(columnLabel.toUpperCase())];
        return (short) lastValueRead;
    }

    @Override
    public int getInt(String columnLabel) throws SQLException {
<<<<<<< HEAD
        return this.getInt(this.labelsMap.get(columnLabel.toUpperCase()) + 1);
=======
        if (this.inProxyMode) {
            return super.getInt(columnLabel);
        }
        int colIdx = this.labelsMap.get(columnLabel.toUpperCase()) + 1;
        lastValueRead = currentDataBlock.get(blockIdx.get())[colIdx - 1];
        Object value = lastValueRead;
        if (value instanceof Long lValue) {
            return lValue.intValue();
        } else {
            return (int) value;
        }
>>>>>>> 8a6cd506
    }

    @Override
    public long getLong(String columnLabel) throws SQLException {
<<<<<<< HEAD
        return this.getLong(this.labelsMap.get(columnLabel.toUpperCase()) + 1);
=======
        if (this.inProxyMode) {
            return super.getLong(columnLabel);
        }
        int colIdx = this.labelsMap.get(columnLabel.toUpperCase()) + 1;
        lastValueRead = currentDataBlock.get(blockIdx.get())[colIdx - 1];
        return (long) lastValueRead;
>>>>>>> 8a6cd506
    }

    @Override
    public float getFloat(String columnLabel) throws SQLException {
<<<<<<< HEAD
        return this.getFloat(this.labelsMap.get(columnLabel.toUpperCase()) + 1);
=======
        if (this.inProxyMode) {
            return super.getFloat(columnLabel);
        }
        int colIdx = this.labelsMap.get(columnLabel.toUpperCase()) + 1;
        lastValueRead = currentDataBlock.get(blockIdx.get())[colIdx - 1];
        Object value = lastValueRead;
        if (value instanceof BigDecimal bdValue) {
            return bdValue.floatValue();
        }
        return (float) value;
>>>>>>> 8a6cd506
    }

    @Override
    public double getDouble(String columnLabel) throws SQLException {
<<<<<<< HEAD
        return this.getDouble(this.labelsMap.get(columnLabel.toUpperCase()));
=======
        if (this.inProxyMode) {
            return super.getDouble(columnLabel);
        }
        int colIdx = this.labelsMap.get(columnLabel.toUpperCase()) + 1;
        lastValueRead = currentDataBlock.get(blockIdx.get())[colIdx - 1];
        Object value = lastValueRead;
        if (value instanceof BigDecimal bdValue) {
            return bdValue.doubleValue();
        }
        return (double) value;
>>>>>>> 8a6cd506
    }

    @Override
    public BigDecimal getBigDecimal(String columnLabel, int scale) throws SQLException {
        if (this.inProxyMode) {
            return super.getBigDecimal(columnLabel, scale);
        }
        lastValueRead = currentDataBlock.get(blockIdx.get())[this.labelsMap.get(columnLabel.toUpperCase())];
        return (BigDecimal) lastValueRead;
    }

    @Override
    public byte[] getBytes(String columnLabel) throws SQLException {
        if (this.inProxyMode) {
            return super.getBytes(columnLabel);
        }
        lastValueRead = currentDataBlock.get(blockIdx.get())[this.labelsMap.get(columnLabel.toUpperCase())];
        return (byte[]) lastValueRead;
    }

    @Override
    public Date getDate(String columnLabel) throws SQLException {
        if (this.inProxyMode) {
            return super.getDate(columnLabel);
        }
        int colIdx = this.labelsMap.get(columnLabel.toUpperCase()) + 1;
        lastValueRead = currentDataBlock.get(blockIdx.get())[colIdx - 1];
        Object result = lastValueRead;
        if (result instanceof Timestamp timestamp) {
            return new Date(timestamp.getTime());
        }
        return (Date) result;
    }

    @Override
    public Time getTime(String columnLabel) throws SQLException {
        if (this.inProxyMode) {
            return super.getTime(columnLabel);
        }
        lastValueRead = currentDataBlock.get(blockIdx.get())[this.labelsMap.get(columnLabel.toUpperCase())];
        return (Time) lastValueRead;
    }

    @Override
    public Timestamp getTimestamp(String columnLabel) throws SQLException {
        if (this.inProxyMode) {
            return super.getTimestamp(columnLabel);
        }
        lastValueRead = currentDataBlock.get(blockIdx.get())[this.labelsMap.get(columnLabel.toUpperCase())];
        return (Timestamp) lastValueRead;
    }

    @Override
    public InputStream getAsciiStream(String columnLabel) throws SQLException {
        if (this.inProxyMode) {
            return super.getAsciiStream(columnLabel);
        }
        lastValueRead = null;
        throw new RuntimeException("Not implemented");
    }

    @Override
    public InputStream getUnicodeStream(String columnLabel) throws SQLException {
        if (this.inProxyMode) {
            return super.getUnicodeStream(columnLabel);
        }
        lastValueRead = null;
        throw new RuntimeException("Not implemented");
    }

    @Override
    public InputStream getBinaryStream(String columnLabel) throws SQLException {
        if (this.inProxyMode) {
            return super.getBinaryStream(columnLabel);
        }
        int colIdx = this.labelsMap.get(columnLabel.toUpperCase()) + 1;
        lastValueRead = currentDataBlock.get(blockIdx.get())[colIdx - 1];
        return this.getBinaryStream(colIdx);
    }

    @Override
    public SQLWarning getWarnings() throws SQLException {
        return super.getWarnings();
    }

    @Override
    public void clearWarnings() throws SQLException {
        if (this.inProxyMode) {
            super.clearWarnings();
        }
    }

    @Override
    public String getCursorName() throws SQLException {
        if (this.inProxyMode) {
            return super.getCursorName();
        }
        return "";
    }

    @Override
    public java.sql.ResultSetMetaData getMetaData() throws SQLException {
        if (this.inProxyMode) {
            return super.getMetaData();
        }
        if (this.getResultSetUUID() == null) {
            throw new SQLException("No result set reference found.");
        }
        if (this.resultSetMetadata == null) {
            this.resultSetMetadata = new ResultSetMetaData(this, this.getStatementService());
        }
        return this.resultSetMetadata;
    }

    @Override
    public Object getObject(int columnIndex) throws SQLException {
        if (this.inProxyMode) {
            return super.getObject(columnIndex);
        }
        lastValueRead = currentDataBlock.get(blockIdx.get())[columnIndex -1];
        return lastValueRead;
    }

    @Override
    public Object getObject(String columnLabel) throws SQLException {
        if (this.inProxyMode) {
            return super.getObject(columnLabel);
        }
        lastValueRead = currentDataBlock.get(blockIdx.get())[this.labelsMap.get(columnLabel.toUpperCase())];
        return lastValueRead;
    }

    @Override
    public int findColumn(String columnLabel) throws SQLException {
        if (this.inProxyMode) {
            return super.findColumn(columnLabel);
        }
        return this.labelsMap.get(columnLabel);
    }

    @Override
    public Reader getCharacterStream(int columnIndex) throws SQLException {
        if (this.inProxyMode) {
            return super.getCharacterStream(columnIndex);
        }
        lastValueRead = null;
        throw new RuntimeException("Not implemented");
    }

    @Override
    public Reader getCharacterStream(String columnLabel) throws SQLException {
        if (this.inProxyMode) {
            return super.getCharacterStream(columnLabel);
        }
        lastValueRead = null;
        throw new RuntimeException("Not implemented");
    }

    @Override
    public BigDecimal getBigDecimal(int columnIndex) throws SQLException {
        if (this.inProxyMode) {
            return super.getBigDecimal(columnIndex);
        }
        lastValueRead = currentDataBlock.get(blockIdx.get())[columnIndex -1];
        return (BigDecimal) lastValueRead;
    }

    @Override
    public BigDecimal getBigDecimal(String columnLabel) throws SQLException {
        if (this.inProxyMode) {
            return super.getBigDecimal(columnLabel);
        }
        lastValueRead = currentDataBlock.get(blockIdx.get())[this.labelsMap.get(columnLabel.toUpperCase())];
        return (BigDecimal) lastValueRead;
    }

    @Override
    public boolean isBeforeFirst() throws SQLException {
        if (this.inProxyMode) {
            return super.isBeforeFirst();
        }
        return blockIdx.get() == -1;
    }

    @Override
    public boolean first() throws SQLException {
        this.inProxyMode = true;
        return super.first();
    }

    @Override
    public boolean isAfterLast() throws SQLException {
        if (this.inProxyMode) {
            return super.isAfterLast();
        }
        return !itResults.hasNext() && blockIdx.get() >= currentDataBlock.size();
    }

    @Override
    public synchronized boolean isFirst() throws SQLException {
        if (this.inProxyMode) {
            return super.isFirst();
        }
        return this.blockCount.get() == 1 && this.blockIdx.get() == 0;
    }

    @Override
    public boolean isLast() throws SQLException {
        if (this.inProxyMode) {
            return super.isLast();
        }
        return !itResults.hasNext() && blockIdx.get() == (currentDataBlock.size() - 1);
    }

    @Override
    public void beforeFirst() throws SQLException {
        this.inProxyMode = true;
        super.beforeFirst();
    }

    @Override
    public void afterLast() throws SQLException {
        this.inProxyMode = true;
        super.afterLast();
    }

    @Override
    public boolean last() throws SQLException {
        this.inProxyMode = true;
        return super.last();
    }

    @Override
    public int getRow() throws SQLException {
        if (this.inProxyMode) {
            return super.getRow();
        }
        return ((this.blockCount.get() - 1) * CommonConstants.ROWS_PER_RESULT_SET_DATA_BLOCK) + this.blockIdx.get() + 1;
    }

    @Override
    public boolean absolute(int row) throws SQLException {
        this.inProxyMode = true;
        return super.absolute(row);
    }

    @Override
    public boolean relative(int rows) throws SQLException {
        this.inProxyMode = true;
        return super.relative(rows);
    }

    @Override
    public boolean previous() throws SQLException {
        if (this.inProxyMode) {
            return super.previous();
        }
        this.inProxyMode = true;
        return super.absolute(this.currentIdx.get() - 1);// Will reposition the cursor in the current row being processed.
    }

    @Override
    public void setFetchDirection(int direction) throws SQLException {
        super.setFetchDirection(direction);
        this.inProxyMode = true;
    }

    @Override
    public int getFetchDirection() throws SQLException {
        return super.getFetchDirection();
    }

    @Override
    public void setFetchSize(int rows) throws SQLException {
        if (this.inProxyMode) {
            super.setFetchSize(rows);
        }
        throw new RuntimeException("Not implemented");
    }

    @Override
    public int getFetchSize() throws SQLException {
        if (this.inProxyMode) {
            return super.getFetchSize();
        }
        throw new RuntimeException("Not implemented");
    }

    @Override
    public int getType() throws SQLException {
        if (this.inProxyMode) {
            return super.getType();
        }
        return ResultSet.TYPE_FORWARD_ONLY;
    }

    @Override
    public int getConcurrency() throws SQLException {
        if (this.inProxyMode) {
            return super.getConcurrency();
        }
        return ResultSet.CONCUR_READ_ONLY;
    }

    @Override
    public boolean rowUpdated() throws SQLException {
        if (this.inProxyMode) {
            return super.rowUpdated();
        }
        throw new RuntimeException("Not implemented");
    }

    @Override
    public boolean rowInserted() throws SQLException {
        if (this.inProxyMode) {
            return super.rowInserted();
        }
        throw new RuntimeException("Not implemented");
    }

    @Override
    public boolean rowDeleted() throws SQLException {
        if (this.inProxyMode) {
            return super.rowDeleted();
        }
        throw new RuntimeException("Not implemented");
    }

    @Override
    public void updateNull(int columnIndex) throws SQLException {
        this.inProxyMode = true;
        super.absolute(this.currentIdx.get());
        super.updateNull(columnIndex);
    }

    @Override
    public void updateBoolean(int columnIndex, boolean x) throws SQLException {
        this.inProxyMode = true;
        super.absolute(this.currentIdx.get());
        super.updateBoolean(columnIndex, x);
    }

    @Override
    public void updateByte(int columnIndex, byte x) throws SQLException {
        if (this.inProxyMode) {
            super.updateByte(columnIndex, x);
            return;
        }
        throw new RuntimeException("Not implemented");
    }

    @Override
    public void updateShort(int columnIndex, short x) throws SQLException {
        if (this.inProxyMode) {
            super.updateShort(columnIndex, x);
            return;
        }
        throw new RuntimeException("Not implemented");
    }

    @Override
    public void updateInt(int columnIndex, int x) throws SQLException {
        if (this.inProxyMode) {
            super.updateInt(columnIndex, x);
            return;
        }
        throw new RuntimeException("Not implemented");
    }

    @Override
    public void updateLong(int columnIndex, long x) throws SQLException {
        if (this.inProxyMode) {
            super.updateLong(columnIndex, x);
            return;
        }
        throw new RuntimeException("Not implemented");
    }

    @Override
    public void updateFloat(int columnIndex, float x) throws SQLException {
        if (this.inProxyMode) {
            super.updateFloat(columnIndex, x);
            return;
        }
        throw new RuntimeException("Not implemented");
    }

    @Override
    public void updateDouble(int columnIndex, double x) throws SQLException {
        if (this.inProxyMode) {
            super.updateDouble(columnIndex, x);
            return;
        }
        throw new RuntimeException("Not implemented");
    }

    @Override
    public void updateBigDecimal(int columnIndex, BigDecimal x) throws SQLException {
        if (this.inProxyMode) {
            super.updateBigDecimal(columnIndex, x);
            return;
        }
        throw new RuntimeException("Not implemented");
    }

    @Override
    public void updateString(int columnIndex, String x) throws SQLException {
        if (this.inProxyMode) {
            super.updateString(columnIndex, x);
            return;
        }
        throw new RuntimeException("Not implemented");
    }

    @Override
    public void updateBytes(int columnIndex, byte[] x) throws SQLException {
        if (this.inProxyMode) {
            super.updateBytes(columnIndex, x);
            return;
        }
        throw new RuntimeException("Not implemented");
    }

    @Override
    public void updateDate(int columnIndex, Date x) throws SQLException {
        if (this.inProxyMode) {
            super.updateDate(columnIndex, x);
            return;
        }
        throw new RuntimeException("Not implemented");
    }

    @Override
    public void updateTime(int columnIndex, Time x) throws SQLException {
        if (this.inProxyMode) {
            super.updateTime(columnIndex, x);
            return;
        }
        throw new RuntimeException("Not implemented");
    }

    @Override
    public void updateTimestamp(int columnIndex, Timestamp x) throws SQLException {
        if (this.inProxyMode) {
            super.updateTimestamp(columnIndex, x);
            return;
        }
        throw new RuntimeException("Not implemented");
    }

    @Override
    public void updateAsciiStream(int columnIndex, InputStream x, int length) throws SQLException {
        if (this.inProxyMode) {
            super.updateAsciiStream(columnIndex, x, length);
            return;
        }
        throw new RuntimeException("Not implemented");
    }

    @Override
    public void updateBinaryStream(int columnIndex, InputStream x, int length) throws SQLException {
        if (this.inProxyMode) {
            super.updateBinaryStream(columnIndex, x, length);
            return;
        }
        throw new RuntimeException("Not implemented");
    }

    @Override
    public void updateCharacterStream(int columnIndex, Reader x, int length) throws SQLException {
        if (this.inProxyMode) {
            super.updateCharacterStream(columnIndex, x, length);
            return;
        }
        throw new RuntimeException("Not implemented");
    }

    @Override
    public void updateObject(int columnIndex, Object x, int scaleOrLength) throws SQLException {
        if (this.inProxyMode) {
            super.updateObject(columnIndex, x, scaleOrLength);
            return;
        }
        throw new RuntimeException("Not implemented");
    }

    @Override
    public void updateObject(int columnIndex, Object x) throws SQLException {
        if (this.inProxyMode) {
            super.updateObject(columnIndex, x);
            return;
        }
        throw new RuntimeException("Not implemented");
    }

    @Override
    public void updateNull(String columnLabel) throws SQLException {
        if (this.inProxyMode) {
            super.updateNull(columnLabel);
            return;
        }
        throw new RuntimeException("Not implemented");
    }

    @Override
    public void updateBoolean(String columnLabel, boolean x) throws SQLException {
        if (this.inProxyMode) {
            super.updateBoolean(columnLabel, x);
            return;
        }
        throw new RuntimeException("Not implemented");
    }

    @Override
    public void updateByte(String columnLabel, byte x) throws SQLException {
        if (this.inProxyMode) {
            super.updateByte(columnLabel, x);
            return;
        }
        throw new RuntimeException("Not implemented");
    }

    @Override
    public void updateShort(String columnLabel, short x) throws SQLException {
        if (this.inProxyMode) {
            super.updateShort(columnLabel, x);
            return;
        }
        throw new RuntimeException("Not implemented");
    }

    @Override
    public void updateInt(String columnLabel, int x) throws SQLException {
        if (this.inProxyMode) {
            super.updateInt(columnLabel, x);
            return;
        }
        throw new RuntimeException("Not implemented");
    }

    @Override
    public void updateLong(String columnLabel, long x) throws SQLException {
        if (this.inProxyMode) {
            super.updateLong(columnLabel, x);
            return;
        }
        throw new RuntimeException("Not implemented");
    }

    @Override
    public void updateFloat(String columnLabel, float x) throws SQLException {
        if (this.inProxyMode) {
            super.updateFloat(columnLabel, x);
            return;
        }
        throw new RuntimeException("Not implemented");
    }

    @Override
    public void updateDouble(String columnLabel, double x) throws SQLException {
        if (this.inProxyMode) {
            super.updateDouble(columnLabel, x);
            return;
        }
        throw new RuntimeException("Not implemented");
    }

    @Override
    public void updateBigDecimal(String columnLabel, BigDecimal x) throws SQLException {
        if (this.inProxyMode) {
            super.updateBigDecimal(columnLabel, x);
            return;
        }
        throw new RuntimeException("Not implemented");
    }

    @Override
    public void updateString(String columnLabel, String x) throws SQLException {
        if (this.inProxyMode) {
            super.updateString(columnLabel, x);
            return;
        }
        throw new RuntimeException("Not implemented");
    }

    @Override
    public void updateBytes(String columnLabel, byte[] x) throws SQLException {
        if (this.inProxyMode) {
            super.updateBytes(columnLabel, x);
            return;
        }
        throw new RuntimeException("Not implemented");
    }

    @Override
    public void updateDate(String columnLabel, Date x) throws SQLException {
        if (this.inProxyMode) {
            super.updateDate(columnLabel, x);
            return;
        }
        throw new RuntimeException("Not implemented");
    }

    @Override
    public void updateTime(String columnLabel, Time x) throws SQLException {
        if (this.inProxyMode) {
            super.updateTime(columnLabel, x);
            return;
        }
        throw new RuntimeException("Not implemented");
    }

    @Override
    public void updateTimestamp(String columnLabel, Timestamp x) throws SQLException {
        if (this.inProxyMode) {
            super.updateTimestamp(columnLabel, x);
            return;
        }
        throw new RuntimeException("Not implemented");
    }

    @Override
    public void updateAsciiStream(String columnLabel, InputStream x, int length) throws SQLException {
        if (this.inProxyMode) {
            super.updateAsciiStream(columnLabel, x, length);
            return;
        }
        throw new RuntimeException("Not implemented");
    }

    @Override
    public void updateBinaryStream(String columnLabel, InputStream x, int length) throws SQLException {
        if (this.inProxyMode) {
            super.updateBinaryStream(columnLabel, x, length);
            return;
        }
        throw new RuntimeException("Not implemented");
    }

    @Override
    public void updateCharacterStream(String columnLabel, Reader reader, int length) throws SQLException {
        if (this.inProxyMode) {
            super.updateCharacterStream(columnLabel, reader, length);
            return;
        }
        throw new RuntimeException("Not implemented");
    }

    @Override
    public void updateObject(String columnLabel, Object x, int scaleOrLength) throws SQLException {
        if (this.inProxyMode) {
            super.updateObject(columnLabel, x, scaleOrLength);
            return;
        }
        throw new RuntimeException("Not implemented");
    }

    @Override
    public void updateObject(String columnLabel, Object x) throws SQLException {
        if (this.inProxyMode) {
            super.updateObject(columnLabel, x);
            return;
        }
        throw new RuntimeException("Not implemented");
    }

    @Override
    public void insertRow() throws SQLException {
        if (this.inProxyMode) {
            super.insertRow();
            return;
        }
        throw new RuntimeException("Not implemented");
    }

    @Override
    public void updateRow() throws SQLException {
        if (this.inProxyMode) {
            super.updateRow();
            return;
        }
        throw new RuntimeException("Not implemented");
    }

    @Override
    public void deleteRow() throws SQLException {
        if (this.inProxyMode) {
            super.deleteRow();
            return;
        }
        throw new RuntimeException("Not implemented");
    }

    @Override
    public void refreshRow() throws SQLException {
        if (this.inProxyMode) {
            super.refreshRow();
            return;
        }
        throw new RuntimeException("Not implemented");
    }

    @Override
    public void cancelRowUpdates() throws SQLException {
        if (this.inProxyMode) {
            super.cancelRowUpdates();
            return;
        }
        throw new RuntimeException("Not implemented");
    }

    @Override
    public void moveToInsertRow() throws SQLException {
        super.moveToInsertRow();
        this.inProxyMode = true;
    }

    @Override
    public void moveToCurrentRow() throws SQLException {
        super.moveToCurrentRow();
        this.inProxyMode = true;
    }

    @Override
    public java.sql.Statement getStatement() throws SQLException {
        if (this.inProxyMode) {
            return super.getStatement();
        }
        return this.statement;
    }

    @Override
    public Object getObject(int columnIndex, Map<String, Class<?>> map) throws SQLException {
        if (this.inProxyMode) {
            return super.getObject(columnIndex, map);
        }
        lastValueRead = null;
        throw new RuntimeException("Not implemented");
    }

    @Override
    public Ref getRef(int columnIndex) throws SQLException {
        if (this.inProxyMode) {
            return super.getRef(columnIndex);
        }
        lastValueRead = null;
        throw new RuntimeException("Not implemented");
    }

    @Override
    public Blob getBlob(int columnIndex) throws SQLException {
        if (this.inProxyMode) {
            return super.getBlob(columnIndex);
        }
        lastValueRead = currentDataBlock.get(blockIdx.get())[columnIndex -1];
        Object objUUID = lastValueRead;
        String blobRefUUID = String.valueOf(objUUID);
        return new org.openjdbcproxy.jdbc.Blob((Connection) this.statement.getConnection(),
                new LobServiceImpl((Connection) this.statement.getConnection(), this.getStatementService()),
                this.getStatementService(),
                LobReference.newBuilder()
                        .setSession(((Connection) this.statement.getConnection()).getSession())
                        .setUuid(blobRefUUID)
                        .build()
        );
    }

    @Override
    public Clob getClob(int columnIndex) throws SQLException {
        if (this.inProxyMode) {
            return super.getClob(columnIndex);
        }
        lastValueRead = currentDataBlock.get(blockIdx.get())[columnIndex -1];
        String clobRefUUID = (String) lastValueRead;
        return new org.openjdbcproxy.jdbc.Clob((Connection) this.statement.getConnection(),
                new LobServiceImpl((Connection) this.statement.getConnection(), this.getStatementService()),
                this.getStatementService(),
                LobReference.newBuilder()
                        .setSession(((Connection) this.statement.getConnection()).getSession())
                        .setUuid(clobRefUUID)
                        .setLobType(LobType.LT_CLOB)
                        .build()
        );
    }

    @Override
    public Array getArray(int columnIndex) throws SQLException {
        if (this.inProxyMode) {
            return super.getArray(columnIndex);
        }
        lastValueRead = null;
        throw new RuntimeException("Not implemented");
    }

    @Override
    public Object getObject(String columnLabel, Map<String, Class<?>> map) throws SQLException {
        if (this.inProxyMode) {
            return super.getObject(columnLabel, map);
        }
        lastValueRead = null;
        throw new RuntimeException("Not implemented");
    }

    @Override
    public Ref getRef(String columnLabel) throws SQLException {
        if (this.inProxyMode) {
            return super.getRef(columnLabel);
        }
        lastValueRead = null;
        throw new RuntimeException("Not implemented");
    }

    @Override
    public Blob getBlob(String columnLabel) throws SQLException {
        if (this.inProxyMode) {
            return super.getBlob(columnLabel);
        }
        lastValueRead = currentDataBlock.get(blockIdx.get())[this.labelsMap.get(columnLabel.toUpperCase())];
        String blobRefUUID = (String) lastValueRead;
        return new org.openjdbcproxy.jdbc.Blob((Connection) this.statement.getConnection(),
                new LobServiceImpl((Connection) this.statement.getConnection(), this.getStatementService()),
                this.getStatementService(),
                LobReference.newBuilder()
                        .setSession(((Connection) this.statement.getConnection()).getSession())
                        .setUuid(blobRefUUID)
                        .build()
        );
    }

    @Override
    public Clob getClob(String columnLabel) throws SQLException {
        if (this.inProxyMode) {
            return super.getClob(columnLabel);
        }
        lastValueRead = null;
        throw new RuntimeException("Not implemented");
    }

    @Override
    public Array getArray(String columnLabel) throws SQLException {
        if (this.inProxyMode) {
            return super.getArray(columnLabel);
        }
        lastValueRead = null;
        throw new RuntimeException("Not implemented");
    }

    @Override
    public Date getDate(int columnIndex, Calendar cal) throws SQLException {
        if (this.inProxyMode) {
            return super.getDate(columnIndex, cal);
        }
        lastValueRead = null;
        throw new RuntimeException("Not implemented");
    }

    @Override
    public Date getDate(String columnLabel, Calendar cal) throws SQLException {
        if (this.inProxyMode) {
            return super.getDate(columnLabel, cal);
        }
        lastValueRead = null;
        throw new RuntimeException("Not implemented");
    }

    @Override
    public Time getTime(int columnIndex, Calendar cal) throws SQLException {
        if (this.inProxyMode) {
            return super.getTime(columnIndex, cal);
        }
        lastValueRead = null;
        throw new RuntimeException("Not implemented");
    }

    @Override
    public Time getTime(String columnLabel, Calendar cal) throws SQLException {
        if (this.inProxyMode) {
            return super.getTime(columnLabel, cal);
        }
        lastValueRead = null;
        throw new RuntimeException("Not implemented");
    }

    @Override
    public Timestamp getTimestamp(int columnIndex, Calendar cal) throws SQLException {
        if (this.inProxyMode) {
            return super.getTimestamp(columnIndex, cal);
        }
        lastValueRead = null;
        throw new RuntimeException("Not implemented");
    }

    @Override
    public Timestamp getTimestamp(String columnLabel, Calendar cal) throws SQLException {
        if (this.inProxyMode) {
            return super.getTimestamp(columnLabel, cal);
        }
        lastValueRead = null;
        throw new RuntimeException("Not implemented");
    }

    @Override
    public URL getURL(int columnIndex) throws SQLException {
        if (this.inProxyMode) {
            return super.getURL(columnIndex);
        }
        lastValueRead = currentDataBlock.get(blockIdx.get())[columnIndex -1];
        return (URL) lastValueRead;
    }

    @Override
    public URL getURL(String columnLabel) throws SQLException {
        if (this.inProxyMode) {
            return super.getURL(columnLabel);
        }
        lastValueRead = currentDataBlock.get(blockIdx.get())[this.labelsMap.get(columnLabel.toUpperCase())];
        return (URL) lastValueRead;
    }

    @Override
    public void updateRef(int columnIndex, Ref x) throws SQLException {
        if (this.inProxyMode) {
            super.updateRef(columnIndex, x);
            return;
        }
        throw new RuntimeException("Not implemented");
    }

    @Override
    public void updateRef(String columnLabel, Ref x) throws SQLException {
        if (this.inProxyMode) {
            super.updateRef(columnLabel, x);
            return;
        }
        throw new RuntimeException("Not implemented");
    }

    @Override
    public void updateBlob(int columnIndex, Blob x) throws SQLException {
        if (this.inProxyMode) {
            super.updateBlob(columnIndex, x);
            return;
        }
        throw new RuntimeException("Not implemented");
    }

    @Override
    public void updateBlob(String columnLabel, Blob x) throws SQLException {
        if (this.inProxyMode) {
            super.updateBlob(columnLabel, x);
            return;
        }
        throw new RuntimeException("Not implemented");
    }

    @Override
    public void updateClob(int columnIndex, Clob x) throws SQLException {
        if (this.inProxyMode) {
            super.updateClob(columnIndex, x);
            return;
        }
        throw new RuntimeException("Not implemented");
    }

    @Override
    public void updateClob(String columnLabel, Clob x) throws SQLException {
        if (this.inProxyMode) {
            super.updateClob(columnLabel, x);
            return;
        }
        throw new RuntimeException("Not implemented");
    }

    @Override
    public void updateArray(int columnIndex, Array x) throws SQLException {
        if (this.inProxyMode) {
            super.updateArray(columnIndex, x);
            return;
        }
        throw new RuntimeException("Not implemented");
    }

    @Override
    public void updateArray(String columnLabel, Array x) throws SQLException {
        if (this.inProxyMode) {
            super.updateArray(columnLabel, x);
            return;
        }
        throw new RuntimeException("Not implemented");
    }

    @Override
    public RowId getRowId(int columnIndex) throws SQLException {
        if (this.inProxyMode) {
            return super.getRowId(columnIndex);
        }
        lastValueRead = null;
        throw new RuntimeException("Not implemented");
    }

    @Override
    public RowId getRowId(String columnLabel) throws SQLException {
        if (this.inProxyMode) {
            return super.getRowId(columnLabel);
        }
        lastValueRead = null;
        throw new RuntimeException("Not implemented");
    }

    @Override
    public void updateRowId(int columnIndex, RowId x) throws SQLException {
        if (this.inProxyMode) {
            super.updateRowId(columnIndex, x);
            return;
        }
        throw new RuntimeException("Not implemented");
    }

    @Override
    public void updateRowId(String columnLabel, RowId x) throws SQLException {
        if (this.inProxyMode) {
            super.updateRowId(columnLabel, x);
            return;
        }
        throw new RuntimeException("Not implemented");
    }

    @Override
    public int getHoldability() throws SQLException {
        if (this.inProxyMode) {
            return super.getHoldability();
        }
        throw new RuntimeException("Not implemented");
    }

    @Override
    public boolean isClosed() throws SQLException {
        if (this.inProxyMode) {
            return super.isClosed();
        }
        return this.closed;
    }

    @Override
    public void updateNString(int columnIndex, String nString) throws SQLException {
        if (this.inProxyMode) {
            super.updateNString(columnIndex, nString);
            return;
        }
        throw new RuntimeException("Not implemented");
    }

    @Override
    public void updateNString(String columnLabel, String nString) throws SQLException {
        if (this.inProxyMode) {
            super.updateNString(columnLabel, nString);
            return;
        }
        throw new RuntimeException("Not implemented");
    }

    @Override
    public void updateNClob(int columnIndex, NClob nClob) throws SQLException {
        if (this.inProxyMode) {
            super.updateNClob(columnIndex, nClob);
            return;
        }
        throw new RuntimeException("Not implemented");
    }

    @Override
    public void updateNClob(String columnLabel, NClob nClob) throws SQLException {
        if (this.inProxyMode) {
            super.updateNClob(columnLabel, nClob);
            return;
        }
        throw new RuntimeException("Not implemented");
    }

    @Override
    public NClob getNClob(int columnIndex) throws SQLException {
        if (this.inProxyMode) {
            return super.getNClob(columnIndex);
        }
        lastValueRead = null;
        throw new RuntimeException("Not implemented");
    }

    @Override
    public NClob getNClob(String columnLabel) throws SQLException {
        if (this.inProxyMode) {
            return super.getNClob(columnLabel);
        }
        lastValueRead = null;
        throw new RuntimeException("Not implemented");
    }

    @Override
    public SQLXML getSQLXML(int columnIndex) throws SQLException {
        if (this.inProxyMode) {
            return super.getSQLXML(columnIndex);
        }
        lastValueRead = null;
        throw new RuntimeException("Not implemented");
    }

    @Override
    public SQLXML getSQLXML(String columnLabel) throws SQLException {
        if (this.inProxyMode) {
            return super.getSQLXML(columnLabel);
        }
        lastValueRead = null;
        throw new RuntimeException("Not implemented");
    }

    @Override
    public void updateSQLXML(int columnIndex, SQLXML xmlObject) throws SQLException {
        if (this.inProxyMode) {
            super.updateSQLXML(columnIndex, xmlObject);
            return;
        }
        throw new RuntimeException("Not implemented");
    }

    @Override
    public void updateSQLXML(String columnLabel, SQLXML xmlObject) throws SQLException {
        if (this.inProxyMode) {
            super.updateSQLXML(columnLabel, xmlObject);
            return;
        }
        throw new RuntimeException("Not implemented");
    }

    @Override
    public String getNString(int columnIndex) throws SQLException {
        if (this.inProxyMode) {
            return super.getNString(columnIndex);
        }
        lastValueRead = null;
        throw new RuntimeException("Not implemented");
    }

    @Override
    public String getNString(String columnLabel) throws SQLException {
        if (this.inProxyMode) {
            return super.getNString(columnLabel);
        }
        lastValueRead = null;
        throw new RuntimeException("Not implemented");
    }

    @Override
    public Reader getNCharacterStream(int columnIndex) throws SQLException {
        if (this.inProxyMode) {
            return super.getNCharacterStream(columnIndex);
        }
        lastValueRead = null;
        throw new RuntimeException("Not implemented");
    }

    @Override
    public Reader getNCharacterStream(String columnLabel) throws SQLException {
        if (this.inProxyMode) {
            return super.getNCharacterStream(columnLabel);
        }
        lastValueRead = null;
        throw new RuntimeException("Not implemented");
    }

    @Override
    public void updateNCharacterStream(int columnIndex, Reader x, long length) throws SQLException {
        if (this.inProxyMode) {
            super.updateNCharacterStream(columnIndex, x, length);
            return;
        }
        throw new RuntimeException("Not implemented");
    }

    @Override
    public void updateNCharacterStream(String columnLabel, Reader reader, long length) throws SQLException {
        if (this.inProxyMode) {
            super.updateNCharacterStream(columnLabel, reader, length);
            return;
        }
        throw new RuntimeException("Not implemented");
    }

    @Override
    public void updateAsciiStream(int columnIndex, InputStream x, long length) throws SQLException {
        if (this.inProxyMode) {
            super.updateAsciiStream(columnIndex, x, length);
            return;
        }
        throw new RuntimeException("Not implemented");
    }

    @Override
    public void updateBinaryStream(int columnIndex, InputStream x, long length) throws SQLException {
        if (this.inProxyMode) {
            super.updateBinaryStream(columnIndex, x, length);
            return;
        }
        throw new RuntimeException("Not implemented");
    }

    @Override
    public void updateCharacterStream(int columnIndex, Reader x, long length) throws SQLException {
        if (this.inProxyMode) {
            super.updateCharacterStream(columnIndex, x, length);
            return;
        }
        throw new RuntimeException("Not implemented");
    }

    @Override
    public void updateAsciiStream(String columnLabel, InputStream x, long length) throws SQLException {
        if (this.inProxyMode) {
            super.updateAsciiStream(columnLabel, x, length);
            return;
        }
        throw new RuntimeException("Not implemented");
    }

    @Override
    public void updateBinaryStream(String columnLabel, InputStream x, long length) throws SQLException {
        if (this.inProxyMode) {
            super.updateBinaryStream(columnLabel, x, length);
            return;
        }
        throw new RuntimeException("Not implemented");
    }

    @Override
    public void updateCharacterStream(String columnLabel, Reader reader, long length) throws SQLException {
        if (this.inProxyMode) {
            super.updateCharacterStream(columnLabel, reader, length);
            return;
        }
        throw new RuntimeException("Not implemented");
    }

    @Override
    public void updateBlob(int columnIndex, InputStream inputStream, long length) throws SQLException {
        if (this.inProxyMode) {
            super.updateBlob(columnIndex, inputStream, length);
            return;
        }
        throw new RuntimeException("Not implemented");
    }

    @Override
    public void updateBlob(String columnLabel, InputStream inputStream, long length) throws SQLException {
        if (this.inProxyMode) {
            super.updateBlob(columnLabel, inputStream, length);
            return;
        }
        throw new RuntimeException("Not implemented");
    }

    @Override
    public void updateClob(int columnIndex, Reader reader, long length) throws SQLException {
        if (this.inProxyMode) {
            super.updateClob(columnIndex, reader, length);
            return;
        }
        throw new RuntimeException("Not implemented");
    }

    @Override
    public void updateClob(String columnLabel, Reader reader, long length) throws SQLException {
        if (this.inProxyMode) {
            super.updateClob(columnLabel, reader, length);
            return;
        }
        throw new RuntimeException("Not implemented");
    }

    @Override
    public void updateNClob(int columnIndex, Reader reader, long length) throws SQLException {
        if (this.inProxyMode) {
            super.updateNClob(columnIndex, reader, length);
            return;
        }
        throw new RuntimeException("Not implemented");
    }

    @Override
    public void updateNClob(String columnLabel, Reader reader, long length) throws SQLException {
        if (this.inProxyMode) {
            super.updateNClob(columnLabel, reader, length);
            return;
        }
        throw new RuntimeException("Not implemented");
    }

    @Override
    public void updateNCharacterStream(int columnIndex, Reader x) throws SQLException {
        if (this.inProxyMode) {
            super.updateNCharacterStream(columnIndex, x);
            return;
        }
        throw new RuntimeException("Not implemented");
    }

    @Override
    public void updateNCharacterStream(String columnLabel, Reader reader) throws SQLException {
        if (this.inProxyMode) {
            super.updateNCharacterStream(columnLabel, reader);
            return;
        }
        throw new RuntimeException("Not implemented");
    }

    @Override
    public void updateAsciiStream(int columnIndex, InputStream x) throws SQLException {
        if (this.inProxyMode) {
            super.updateAsciiStream(columnIndex, x);
            return;
        }
        throw new RuntimeException("Not implemented");
    }

    @Override
    public void updateBinaryStream(int columnIndex, InputStream x) throws SQLException {
        if (this.inProxyMode) {
            super.updateBinaryStream(columnIndex, x);
            return;
        }
        throw new RuntimeException("Not implemented");
    }

    @Override
    public void updateCharacterStream(int columnIndex, Reader x) throws SQLException {
        if (this.inProxyMode) {
            super.updateCharacterStream(columnIndex, x);
            return;
        }
        throw new RuntimeException("Not implemented");
    }

    @Override
    public void updateAsciiStream(String columnLabel, InputStream x) throws SQLException {
        if (this.inProxyMode) {
            super.updateAsciiStream(columnLabel, x);
            return;
        }
        throw new RuntimeException("Not implemented");
    }

    @Override
    public void updateBinaryStream(String columnLabel, InputStream x) throws SQLException {
        if (this.inProxyMode) {
            super.updateBinaryStream(columnLabel, x);
            return;
        }
        throw new RuntimeException("Not implemented");
    }

    @Override
    public void updateCharacterStream(String columnLabel, Reader reader) throws SQLException {
        if (this.inProxyMode) {
            super.updateCharacterStream(columnLabel, reader);
            return;
        }
        throw new RuntimeException("Not implemented");
    }

    @Override
    public void updateBlob(int columnIndex, InputStream inputStream) throws SQLException {
        if (this.inProxyMode) {
            super.updateBlob(columnIndex, inputStream);
            return;
        }
        throw new RuntimeException("Not implemented");
    }

    @Override
    public void updateBlob(String columnLabel, InputStream inputStream) throws SQLException {
        if (this.inProxyMode) {
            super.updateBlob(columnLabel, inputStream);
            return;
        }
        throw new RuntimeException("Not implemented");
    }

    @Override
    public void updateClob(int columnIndex, Reader reader) throws SQLException {
        //TODO review if we could fall back to proxy when these update methods are called, would have to reposition the curor to the current row being read before doing the update though
        if (this.inProxyMode) {
            super.updateClob(columnIndex, reader);
            return;
        }
        throw new RuntimeException("Not implemented");
    }

    @Override
    public void updateClob(String columnLabel, Reader reader) throws SQLException {
        if (this.inProxyMode) {
            super.updateClob(columnLabel, reader);
            return;
        }
        throw new RuntimeException("Not implemented");
    }

    @Override
    public void updateNClob(int columnIndex, Reader reader) throws SQLException {
        if (this.inProxyMode) {
            super.updateNClob(columnIndex, reader);
            return;
        }
        throw new RuntimeException("Not implemented");
    }

    @Override
    public void updateNClob(String columnLabel, Reader reader) throws SQLException {
        if (this.inProxyMode) {
            super.updateNClob(columnLabel, reader);
            return;
        }
        throw new RuntimeException("Not implemented");
    }

    @Override
    public <T> T getObject(int columnIndex, Class<T> type) throws SQLException {
        if (this.inProxyMode) {
            return super.getObject(columnIndex, type);
        }
        lastValueRead = currentDataBlock.get(blockIdx.get())[columnIndex -1];
        return (T) lastValueRead;
    }

    @Override
    public <T> T getObject(String columnLabel, Class<T> type) throws SQLException {
        if (this.inProxyMode) {
            return super.getObject(columnLabel, type);
        }
        lastValueRead = currentDataBlock.get(blockIdx.get())[this.labelsMap.get(columnLabel.toUpperCase())];
        return (T) lastValueRead;
    }

    @Override
    public <T> T unwrap(Class<T> iface) throws SQLException {
        throw new RuntimeException("Not implemented");
    }

    @Override
    public boolean isWrapperFor(Class<?> iface) throws SQLException {
        if (this.inProxyMode) {
            return super.isWrapperFor(iface);
        }
        throw new RuntimeException("Not implemented");
    }
}<|MERGE_RESOLUTION|>--- conflicted
+++ resolved
@@ -157,16 +157,13 @@
 
     @Override
     public int getInt(int columnIndex) throws SQLException {
-<<<<<<< HEAD
-        Object value = currentDataBlock.get(blockIdx.get())[columnIndex - 1];
-=======
         if (this.inProxyMode) {
             return super.getInt(columnIndex);
         }
         lastValueRead = currentDataBlock.get(blockIdx.get())[columnIndex - 1];
         Object value = lastValueRead;
->>>>>>> 8a6cd506
-        if (value instanceof Long lValue) {
+        if (value instanceof Long) {
+            Long lValue = (Long) value;
             return lValue.intValue();
         } else {
             return (int) value;
@@ -184,16 +181,13 @@
 
     @Override
     public float getFloat(int columnIndex) throws SQLException {
-<<<<<<< HEAD
-        Object value = currentDataBlock.get(blockIdx.get())[columnIndex -1];
-=======
         if (this.inProxyMode) {
             return super.getFloat(columnIndex);
         }
         lastValueRead = currentDataBlock.get(blockIdx.get())[columnIndex -1];
         Object value = lastValueRead;
->>>>>>> 8a6cd506
-        if (value instanceof BigDecimal bdValue) {
+        if (value instanceof BigDecimal) {
+            BigDecimal bdValue = (BigDecimal) value;
             return bdValue.floatValue();
         }
         return (float) value;
@@ -201,16 +195,13 @@
 
     @Override
     public double getDouble(int columnIndex) throws SQLException {
-<<<<<<< HEAD
-        Object value = currentDataBlock.get(blockIdx.get())[columnIndex -1];
-=======
         if (this.inProxyMode) {
             return super.getDouble(columnIndex);
         }
         lastValueRead = currentDataBlock.get(blockIdx.get())[columnIndex -1];
         Object value = lastValueRead;
->>>>>>> 8a6cd506
-        if (value instanceof BigDecimal bdValue) {
+        if (value instanceof BigDecimal) {
+            BigDecimal bdValue = (BigDecimal) value;
             return bdValue.doubleValue();
         }
         return (double) value;
@@ -241,7 +232,8 @@
         }
         lastValueRead = currentDataBlock.get(blockIdx.get())[columnIndex -1];
         Object result = lastValueRead;
-        if (result instanceof Timestamp timestamp) {
+        if (result instanceof Timestamp) {
+            Timestamp timestamp = (Timestamp) result;
             return new Date(timestamp.getTime());
         }
         return (Date) result;
@@ -341,71 +333,58 @@
 
     @Override
     public int getInt(String columnLabel) throws SQLException {
-<<<<<<< HEAD
-        return this.getInt(this.labelsMap.get(columnLabel.toUpperCase()) + 1);
-=======
         if (this.inProxyMode) {
             return super.getInt(columnLabel);
         }
         int colIdx = this.labelsMap.get(columnLabel.toUpperCase()) + 1;
         lastValueRead = currentDataBlock.get(blockIdx.get())[colIdx - 1];
         Object value = lastValueRead;
-        if (value instanceof Long lValue) {
+        if (value instanceof Long) {
+            Long lValue = (Long) value;
             return lValue.intValue();
         } else {
             return (int) value;
         }
->>>>>>> 8a6cd506
     }
 
     @Override
     public long getLong(String columnLabel) throws SQLException {
-<<<<<<< HEAD
-        return this.getLong(this.labelsMap.get(columnLabel.toUpperCase()) + 1);
-=======
         if (this.inProxyMode) {
             return super.getLong(columnLabel);
         }
         int colIdx = this.labelsMap.get(columnLabel.toUpperCase()) + 1;
         lastValueRead = currentDataBlock.get(blockIdx.get())[colIdx - 1];
         return (long) lastValueRead;
->>>>>>> 8a6cd506
     }
 
     @Override
     public float getFloat(String columnLabel) throws SQLException {
-<<<<<<< HEAD
-        return this.getFloat(this.labelsMap.get(columnLabel.toUpperCase()) + 1);
-=======
         if (this.inProxyMode) {
             return super.getFloat(columnLabel);
         }
         int colIdx = this.labelsMap.get(columnLabel.toUpperCase()) + 1;
         lastValueRead = currentDataBlock.get(blockIdx.get())[colIdx - 1];
         Object value = lastValueRead;
-        if (value instanceof BigDecimal bdValue) {
+        if (value instanceof BigDecimal) {
+            BigDecimal bdValue = (BigDecimal) value;
             return bdValue.floatValue();
         }
         return (float) value;
->>>>>>> 8a6cd506
     }
 
     @Override
     public double getDouble(String columnLabel) throws SQLException {
-<<<<<<< HEAD
-        return this.getDouble(this.labelsMap.get(columnLabel.toUpperCase()));
-=======
         if (this.inProxyMode) {
             return super.getDouble(columnLabel);
         }
         int colIdx = this.labelsMap.get(columnLabel.toUpperCase()) + 1;
         lastValueRead = currentDataBlock.get(blockIdx.get())[colIdx - 1];
         Object value = lastValueRead;
-        if (value instanceof BigDecimal bdValue) {
+        if (value instanceof BigDecimal) {
+            BigDecimal bdValue = (BigDecimal) value;
             return bdValue.doubleValue();
         }
         return (double) value;
->>>>>>> 8a6cd506
     }
 
     @Override
@@ -434,7 +413,8 @@
         int colIdx = this.labelsMap.get(columnLabel.toUpperCase()) + 1;
         lastValueRead = currentDataBlock.get(blockIdx.get())[colIdx - 1];
         Object result = lastValueRead;
-        if (result instanceof Timestamp timestamp) {
+        if (result instanceof Timestamp) {
+            Timestamp timestamp = (Timestamp) result;
             return new Date(timestamp.getTime());
         }
         return (Date) result;
